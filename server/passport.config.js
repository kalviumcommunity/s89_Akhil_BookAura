--- conflicted
+++ resolved
@@ -8,14 +8,6 @@
 // Load the User model using our utility
 const User = loadModel('userModel');
 
-<<<<<<< HEAD
-// Configure Google Strategy
-passport.use(new GoogleStrategy({
-    clientID: process.env.GOOGLE_CLIENT_ID,
-    clientSecret: process.env.GOOGLE_CLIENT_SECRET,
-    callbackURL: process.env.GOOGLE_CALLBACK_URL ||
-        `${process.env.SERVER_URL || 'http://localhost:5000'}/router/auth/google/callback`,
-=======
 // Log environment variables for debugging (without exposing secrets)
 console.log('Google OAuth Configuration:');
 console.log('- GOOGLE_CLIENT_ID exists:', !!process.env.GOOGLE_CLIENT_ID);
@@ -25,65 +17,53 @@
 
 // Only configure Google Strategy if credentials are available
 if (process.env.GOOGLE_CLIENT_ID && process.env.GOOGLE_CLIENT_SECRET) {
-  console.log('Configuring Google OAuth Strategy with provided credentials');
+    console.log('Configuring Google OAuth Strategy with provided credentials');
 
-  // Configure Google Strategy
-  passport.use(new GoogleStrategy({
-    clientID: process.env.GOOGLE_CLIENT_ID,
-    clientSecret: process.env.GOOGLE_CLIENT_SECRET,
-    callbackURL: (req) => {
-        // Dynamically determine the callback URL based on the request
-        const host = req.headers.host;
+    passport.use(new GoogleStrategy({
+        clientID: process.env.GOOGLE_CLIENT_ID,
+        clientSecret: process.env.GOOGLE_CLIENT_SECRET,
+        callbackURL: (req) => {
+            const host = req.headers.host;
 
-        // If we have an explicit callback URL in env, use that
-        if (process.env.GOOGLE_CALLBACK_URL) {
-            return process.env.GOOGLE_CALLBACK_URL;
+            if (process.env.GOOGLE_CALLBACK_URL) {
+                return process.env.GOOGLE_CALLBACK_URL;
+            }
+
+            if (host.includes('localhost') || host.includes('127.0.0.1')) {
+                return `http://${host}/router/auth/google/callback`;
+            }
+
+            const serverUrl = process.env.SERVER_URL || 'https://s89-akhil-bookaura-3.onrender.com';
+            console.log('Using callback URL:', `${serverUrl}/router/auth/google/callback`);
+            return `${serverUrl}/router/auth/google/callback`;
+        },
+        passReqToCallback: true
+    }, async (req, accessToken, refreshToken, profile, done) => {
+        try {
+            console.log('Google Profile:', profile);
+
+            let user = await User.findOne({ email: profile.emails[0].value });
+
+            if (!user) {
+                user = new User({
+                    username: profile.displayName,
+                    email: profile.emails[0].value,
+                    googleId: profile.id
+                });
+                await user.save();
+            } else if (!user.googleId) {
+                user.googleId = profile.id;
+                await user.save();
+            }
+
+            return done(null, user);
+        } catch (err) {
+            console.error('Error in Google Strategy:', err);
+            return done(err, null);
         }
-
-        // For localhost development
-        if (host.includes('localhost') || host.includes('127.0.0.1')) {
-            return `http://${host}/router/auth/google/callback`;
-        }
-
-        // For production environments
-        // Check all possible server URLs
-        const serverUrl = process.env.SERVER_URL ||
-                         'https://s89-akhil-bookaura-3.onrender.com';
-
-        console.log('Using callback URL:', `${serverUrl}/router/auth/google/callback`);
-        return `${serverUrl}/router/auth/google/callback`;
-    },
->>>>>>> 0593a118
-    passReqToCallback: true
-}, async (req, accessToken, refreshToken, profile, done) => {
-    try {
-        console.log('Google Profile:', profile);
-
-        // Check if user already exists
-        let user = await User.findOne({ email: profile.emails[0].value });
-
-        if (!user) {
-            // Create new user
-            user = new User({
-                username: profile.displayName,
-                email: profile.emails[0].value,
-                googleId: profile.id
-            });
-            await user.save();
-        } else if (!user.googleId) {
-            // Update existing user with Google ID
-            user.googleId = profile.id;
-            await user.save();
-        }
-
-        return done(null, user);
-    } catch (err) {
-        console.error('Error in Google Strategy:', err);
-        return done(err, null);
-    }
-  }));
+    }));
 } else {
-  console.log('Google OAuth Strategy not configured - missing credentials');
+    console.log('Google OAuth Strategy not configured - missing credentials');
 }
 
 // Serialize user
